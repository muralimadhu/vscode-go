{
	"name": "Go",
	"version": "0.5.2",
	"publisher": "lukehoban",
	"description": "Go support for Visual Studio Code",
	"author": {
		"name": "Microsoft Corporation - Development Labs"
	},
	"icon": "images/goIcon.png",
	"categories": [
		"Languages",
		"Snippets",
		"Linters"
	],
	"galleryBanner": {
		"color": "#E0EBF5",
		"theme": "light"
	},
	"private": true,
	"repository": {
		"type": "git",
		"url": "https://github.com/Microsoft/vscode-go.git"
	},
	"scripts": {
		"vscode:prepublish": "node ./node_modules/vscode/bin/compile",
		"compile": "node ./node_modules/vscode/bin/compile -watch -p ./"
	},
	"extensionDependencies": [
		"vscode.go"
	],
	"dependencies": {
		"json-rpc2": "^1.0.2"
	},
	"devDependencies": {
		"vscode": "0.10.x",
		"fs-extra": "^0.26.0"
	},
	"engines": {
		"vscode": "0.10.x"
	},
	"activationEvents": [
		"onLanguage:go"
	],
	"main": "./out/src/goMain",
	"contributes": {
		"languages": [
			{
				"id": "go",
				"extensions": [
					".go"
				],
				"aliases": [
					"Go"
				]
			}
		],
<<<<<<< HEAD
		"grammars": [{
			"language": "go",
			"path": "./syntaxes/go",
			"scopeName":"source.go"
		}],
		"snippets": [{
			"language": "go",
			"path": "./snippets/go.json"
		}],
		"debugAdapter": [
=======
		"grammars": [
			{
				"language": "go",
				"path": "./syntaxes/go.json",
				"scopeName": "source.go"
			}
		],
		"snippets": [
			{
				"language": "go",
				"path": "./snippets/go.json"
			}
		],
		"debuggers": [
>>>>>>> e3d6b354
			{
				"type": "go",
				"label": "Go",
				"enableBreakpointsFor": {
					"languageIds": [
						"go"
					]
				},
				"program": "./out/src/debugAdapter/goDebug.js",
				"runtime": "node",
				"initialConfigurations": [
					{
						"name": "Launch main.go",
						"type": "go",
						"request": "launch",
						"program": "main.go",
						"stopOnEntry": false,
						"env": {},
						"args": [],
						"cwd": "."
					}
				],
				"configurationAttributes": {
					"program": {
						"type": "string",
						"description": "Workspace relative path to the program.",
						"default": "main.go"
					},
					"stopOnEntry": {
						"type": "boolean",
						"description": "Automatically stop program after launch.",
						"default": true
					},
					"args": {
						"type": "array",
						"description": "Command line arguments passed to the program.",
						"items": {
							"type": "string"
						},
						"default": []
					},
					"cwd": {
						"type": "string",
						"description": "Workspace relative or absolute path to the working directory of the program being debugged. Default is the current workspace.",
						"default": "."
					},
					"env": {
						"type": "object",
						"description": "Environment variables passed to the program.",
						"default": {}
					}
				}
			}
		],
		"configuration": {
			"type": "object",
			"title": "Go configuration",
			"properties": {
				"go.buildOnSave": {
					"type": "boolean",
					"default": true,
					"description": "Run 'go build'/'go test' on save."
				},
				"go.lintOnSave": {
					"type": "boolean",
					"default": true,
					"description": "Run 'golint' on save."
				},
				"go.vetOnSave": {
					"type": "boolean",
					"default": true,
					"description": "Run 'go tool vet' on save."
				},
				"go.formatTool": {
					"type": "string",
					"default": "goreturns",
					"description": "Pick 'gofmt', 'goimports' or 'goreturns' to run on format."
				},
				"go.gopath": {
					"type": "string",
					"default": null,
					"description": "Specifies the GOPATH to use when no environment variable is set."
				}
			}
		}
	}
}<|MERGE_RESOLUTION|>--- conflicted
+++ resolved
@@ -54,18 +54,6 @@
 				]
 			}
 		],
-<<<<<<< HEAD
-		"grammars": [{
-			"language": "go",
-			"path": "./syntaxes/go",
-			"scopeName":"source.go"
-		}],
-		"snippets": [{
-			"language": "go",
-			"path": "./snippets/go.json"
-		}],
-		"debugAdapter": [
-=======
 		"grammars": [
 			{
 				"language": "go",
@@ -80,7 +68,6 @@
 			}
 		],
 		"debuggers": [
->>>>>>> e3d6b354
 			{
 				"type": "go",
 				"label": "Go",
